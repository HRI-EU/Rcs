# Rcs

Rcs is a set of C and C++ libraries for robot control and simulation. It is written for research purposes and for simulation and analysis in robotics. It contains algorithms for vector-matrix calculations, rigid body kinematics, dynamics, control, physical simulation and more. There are many utilities such as OpenSceneGraph nodes and Qt Guis to support research and testing. 

<p float="left">
<img src="doc/images/asimo-sim-1.5.png" width="19%" > 
<img src="doc/images/darwin.jpg" width="19%" > 
<img src="doc/images/valkyrie.jpg" width="19%" > 
<img src="doc/images/atlas.jpg" width="19%" > 
<img src="doc/images/humanoid.jpg" width="19%" >
</p>

<p float="left">
<img src="doc/images/wam.jpg" width="19%" > 
<img src="doc/images/jaco.jpg" width="19%" > 
<img src="doc/images/husky.jpg" width="19%" > 
<img src="doc/images/lwa.jpg" width="19%" > 
<img src="doc/images/pa10.jpg" width="19%" > 
</p>

<p float="left">
<img src="doc/images/face.jpg" width="19%" > 
<img src="doc/images/ergo.jpg" width="19%" > 
<img src="doc/images/mobile-manipulator.jpg" width="19%" >
<img src="doc/images/pa10-creature.jpg" width="19%" > 
<img src="doc/images/WAM-bulb.png" width="19%" >
</p>

## Getting Started

<<<<<<< HEAD
Rcs can be compiled with the cmake build system and has mainly been developed on Ubuntu 14.04 and GCC 4.8. To compile it, just type:
=======
Rcs can be compiled with the cmake build system and has mainly been developed on Ubuntu 14.04. It does also compile under Ubuntu 16.04 and 18.04 (however Vortex Essentials cannot be enabled there). To compile it, just type:
>>>>>>> 4e6ccad3

    cd <build-directory>
    cmake <source-directory>
    make 

To build the doxygen documentation, just type:

    make doc

Compilation has also been tested on Ubuntu 16.04 with GCC 5. However, Vortex Essentials is only available as pre-compiled binaries using GCC 4.8, so it cannot be used with newer GCC versions. If you install GCC 4.8 on a newer system to work around this issue, you also must  take care to use matching version of OpenSceneGraph, since the one installed via the package manager will not be compatible with GCC 4.8.

It is also possible to compile it on Microsoft Visual Studio, however with some additional efforts. The libxml2 and pthreads library as well as the below mentioned dependencies need to be installed. Further, a cmake version higher than 3.4 is required. They support automatic symbol generation for windows compilation. The formerly mandatory export declaratives are not needed (except for global variables). Here is how to call it:

    cd <build-directory>
    cmake.exe  -DCMAKE_WINDOWS_EXPORT_ALL_SYMBOLS=TRUE -DBUILD_SHARED_LIBS=TRUE -DCMAKE_INSTALL_PREFIX=<install-directory> -DCMAKE_BUILD_TYPE=Release <source-directory> -Wno-dev

## Build options

 - USE_BULLET: Enable bullet physics. With this option, a PhysicsSimulation class that uses Bullet Physics will be built. It can be instantiated through the PhysicsFactory class. Please refer to the documentation. Rcs requires a version equal or higher than 2.83, compiled for double precision, and with shared libraries. Please refer to the Bullet Physics instructions. The default is OFF.
 - USE_WM5: Use the GemoetricTools library (WildMagic5). This will enable a number of functions related to computational geometry, e.g. distance calculation of shape primitives, and ray casts. The default is OFF.
 - USE_VORTEX: Enable Vortex physics. With this option, a PhysicsSimulation class that uses Vortex Essentials (CmLabs) or Vortex with version 6.8 will be built. It can be instantiated through the PhysicsFactory class. Please refer to the documentation. To obtain Vortex Essentials, please refer to the CmLabs web-site. The default is OFF.
 - VORTEX_ESSENTIALS_DIR: Installation directory of Vortex Essentials. Required since there is no standard location for this.
 - USE_EIGEN3: Use the Eigen3 library. This will compile in a number of additional linear algebra functions (See Rcs_eigen3.h for details)
 - ENABLE_DEBUG_MACROS: This option enables logging macros that allow to log information on different debug levels (such as RLOG). If disabled, all these conditional logs are not compiled into the binaries. This usually leads to faster programs, however with the drawback of loosing the information if something goes wrong. The default is ON.
 - ENABLE_C++11: This option sets the corresponding flag so that all code is compiled with the C++11 support. It is not needed from the code, but might be necessary for binary compatibility if other code is compiled for C++11. The default is OFF.
 - HEADLESS_BUILD: Build only RcsCore and RcsPhysics, and leave out all graphics and Gui related classes. If no graphics and Gui libraries are present on the system, you need to call cmake -DHEADLESS_BUILD=TRUE. The default is OFF.

## Project structure

  - bin :             Source files with a main() function
  - cmake :           CMake related configuration files
  - config :          Configuration files such as e.g xml, 
  - doc :             Documentation (doxygen configuration, latex)
  - examples :        Examples with a main() function
  - external :        Third party source code
  - src :             Source files that are compiled into libraries
    - RcsCore :       Algorithms, math, utilities
    - RcsGui :        Qt widgets
    - RcsGraphics :   OpenSceneGraph nodes
    - RcsPhysics :    Bullet and Vortex wrappers

## 3rd party libraries

Rcs has been designed carefully to have only little dependencies. The ones that have been selected are in our opinion very matured libraries:

 - Libxml2 (MIT License, Ubuntu-package libxml2-dev)
 - Qt: LGPL (Also dual commercial license available, Ubuntu-package libqt4-dev)
 - qwt (LGPL with additions, Ubuntu-package libqwt5-qt4-dev)
 - OpenSceneGraph (OSGPL, Ubuntu-package libopenscenegraph-dev)

Optionally (please use the ccmake tool to manage the compile options), additional functionality can be compiled in when activating

 - GeometricTools (Boost Software License 1.0)
 - Bullet Physics (Zlib)
 - Vortex Studio Essentials
 - Eigen3 (Mozilla Public License Version 2.0)

Vortex Studio Essentials is a free version of the dynamics simulation framework by CmLabs. It can be obtained from this web-site: [https://www.cm-labs.com/vortex-studio/vortex-studio-essentials](https://www.cm-labs.com/vortex-studio/vortex-studio-essentials)

## License

This project is licensed under the BSD 4-clause license - see the [LICENSE.md](LICENSE.md) file for details

## Disclaimer

The copyright holders are not liable for any damage(s) incurred due to improper use of Rcs.
<|MERGE_RESOLUTION|>--- conflicted
+++ resolved
@@ -1,101 +1,97 @@
-# Rcs
-
-Rcs is a set of C and C++ libraries for robot control and simulation. It is written for research purposes and for simulation and analysis in robotics. It contains algorithms for vector-matrix calculations, rigid body kinematics, dynamics, control, physical simulation and more. There are many utilities such as OpenSceneGraph nodes and Qt Guis to support research and testing. 
-
-<p float="left">
-<img src="doc/images/asimo-sim-1.5.png" width="19%" > 
-<img src="doc/images/darwin.jpg" width="19%" > 
-<img src="doc/images/valkyrie.jpg" width="19%" > 
-<img src="doc/images/atlas.jpg" width="19%" > 
-<img src="doc/images/humanoid.jpg" width="19%" >
-</p>
-
-<p float="left">
-<img src="doc/images/wam.jpg" width="19%" > 
-<img src="doc/images/jaco.jpg" width="19%" > 
-<img src="doc/images/husky.jpg" width="19%" > 
-<img src="doc/images/lwa.jpg" width="19%" > 
-<img src="doc/images/pa10.jpg" width="19%" > 
-</p>
-
-<p float="left">
-<img src="doc/images/face.jpg" width="19%" > 
-<img src="doc/images/ergo.jpg" width="19%" > 
-<img src="doc/images/mobile-manipulator.jpg" width="19%" >
-<img src="doc/images/pa10-creature.jpg" width="19%" > 
-<img src="doc/images/WAM-bulb.png" width="19%" >
-</p>
-
-## Getting Started
-
-<<<<<<< HEAD
-Rcs can be compiled with the cmake build system and has mainly been developed on Ubuntu 14.04 and GCC 4.8. To compile it, just type:
-=======
-Rcs can be compiled with the cmake build system and has mainly been developed on Ubuntu 14.04. It does also compile under Ubuntu 16.04 and 18.04 (however Vortex Essentials cannot be enabled there). To compile it, just type:
->>>>>>> 4e6ccad3
-
-    cd <build-directory>
-    cmake <source-directory>
-    make 
-
-To build the doxygen documentation, just type:
-
-    make doc
-
-Compilation has also been tested on Ubuntu 16.04 with GCC 5. However, Vortex Essentials is only available as pre-compiled binaries using GCC 4.8, so it cannot be used with newer GCC versions. If you install GCC 4.8 on a newer system to work around this issue, you also must  take care to use matching version of OpenSceneGraph, since the one installed via the package manager will not be compatible with GCC 4.8.
-
-It is also possible to compile it on Microsoft Visual Studio, however with some additional efforts. The libxml2 and pthreads library as well as the below mentioned dependencies need to be installed. Further, a cmake version higher than 3.4 is required. They support automatic symbol generation for windows compilation. The formerly mandatory export declaratives are not needed (except for global variables). Here is how to call it:
-
-    cd <build-directory>
-    cmake.exe  -DCMAKE_WINDOWS_EXPORT_ALL_SYMBOLS=TRUE -DBUILD_SHARED_LIBS=TRUE -DCMAKE_INSTALL_PREFIX=<install-directory> -DCMAKE_BUILD_TYPE=Release <source-directory> -Wno-dev
-
-## Build options
-
- - USE_BULLET: Enable bullet physics. With this option, a PhysicsSimulation class that uses Bullet Physics will be built. It can be instantiated through the PhysicsFactory class. Please refer to the documentation. Rcs requires a version equal or higher than 2.83, compiled for double precision, and with shared libraries. Please refer to the Bullet Physics instructions. The default is OFF.
- - USE_WM5: Use the GemoetricTools library (WildMagic5). This will enable a number of functions related to computational geometry, e.g. distance calculation of shape primitives, and ray casts. The default is OFF.
- - USE_VORTEX: Enable Vortex physics. With this option, a PhysicsSimulation class that uses Vortex Essentials (CmLabs) or Vortex with version 6.8 will be built. It can be instantiated through the PhysicsFactory class. Please refer to the documentation. To obtain Vortex Essentials, please refer to the CmLabs web-site. The default is OFF.
- - VORTEX_ESSENTIALS_DIR: Installation directory of Vortex Essentials. Required since there is no standard location for this.
- - USE_EIGEN3: Use the Eigen3 library. This will compile in a number of additional linear algebra functions (See Rcs_eigen3.h for details)
- - ENABLE_DEBUG_MACROS: This option enables logging macros that allow to log information on different debug levels (such as RLOG). If disabled, all these conditional logs are not compiled into the binaries. This usually leads to faster programs, however with the drawback of loosing the information if something goes wrong. The default is ON.
- - ENABLE_C++11: This option sets the corresponding flag so that all code is compiled with the C++11 support. It is not needed from the code, but might be necessary for binary compatibility if other code is compiled for C++11. The default is OFF.
- - HEADLESS_BUILD: Build only RcsCore and RcsPhysics, and leave out all graphics and Gui related classes. If no graphics and Gui libraries are present on the system, you need to call cmake -DHEADLESS_BUILD=TRUE. The default is OFF.
-
-## Project structure
-
-  - bin :             Source files with a main() function
-  - cmake :           CMake related configuration files
-  - config :          Configuration files such as e.g xml, 
-  - doc :             Documentation (doxygen configuration, latex)
-  - examples :        Examples with a main() function
-  - external :        Third party source code
-  - src :             Source files that are compiled into libraries
-    - RcsCore :       Algorithms, math, utilities
-    - RcsGui :        Qt widgets
-    - RcsGraphics :   OpenSceneGraph nodes
-    - RcsPhysics :    Bullet and Vortex wrappers
-
-## 3rd party libraries
-
-Rcs has been designed carefully to have only little dependencies. The ones that have been selected are in our opinion very matured libraries:
-
- - Libxml2 (MIT License, Ubuntu-package libxml2-dev)
- - Qt: LGPL (Also dual commercial license available, Ubuntu-package libqt4-dev)
- - qwt (LGPL with additions, Ubuntu-package libqwt5-qt4-dev)
- - OpenSceneGraph (OSGPL, Ubuntu-package libopenscenegraph-dev)
-
-Optionally (please use the ccmake tool to manage the compile options), additional functionality can be compiled in when activating
-
- - GeometricTools (Boost Software License 1.0)
- - Bullet Physics (Zlib)
- - Vortex Studio Essentials
- - Eigen3 (Mozilla Public License Version 2.0)
-
-Vortex Studio Essentials is a free version of the dynamics simulation framework by CmLabs. It can be obtained from this web-site: [https://www.cm-labs.com/vortex-studio/vortex-studio-essentials](https://www.cm-labs.com/vortex-studio/vortex-studio-essentials)
-
-## License
-
-This project is licensed under the BSD 4-clause license - see the [LICENSE.md](LICENSE.md) file for details
-
-## Disclaimer
-
-The copyright holders are not liable for any damage(s) incurred due to improper use of Rcs.
+# Rcs
+
+Rcs is a set of C and C++ libraries for robot control and simulation. It is written for research purposes and for simulation and analysis in robotics. It contains algorithms for vector-matrix calculations, rigid body kinematics, dynamics, control, physical simulation and more. There are many utilities such as OpenSceneGraph nodes and Qt Guis to support research and testing. 
+
+<p float="left">
+<img src="doc/images/asimo-sim-1.5.png" width="19%" > 
+<img src="doc/images/darwin.jpg" width="19%" > 
+<img src="doc/images/valkyrie.jpg" width="19%" > 
+<img src="doc/images/atlas.jpg" width="19%" > 
+<img src="doc/images/humanoid.jpg" width="19%" >
+</p>
+
+<p float="left">
+<img src="doc/images/wam.jpg" width="19%" > 
+<img src="doc/images/jaco.jpg" width="19%" > 
+<img src="doc/images/husky.jpg" width="19%" > 
+<img src="doc/images/lwa.jpg" width="19%" > 
+<img src="doc/images/pa10.jpg" width="19%" > 
+</p>
+
+<p float="left">
+<img src="doc/images/face.jpg" width="19%" > 
+<img src="doc/images/ergo.jpg" width="19%" > 
+<img src="doc/images/mobile-manipulator.jpg" width="19%" >
+<img src="doc/images/pa10-creature.jpg" width="19%" > 
+<img src="doc/images/WAM-bulb.png" width="19%" >
+</p>
+
+## Getting Started
+
+Rcs can be compiled with the cmake build system and has mainly been developed on Ubuntu 14.04 and GCC 4.8. It does also compile under Ubuntu 16.04 and 18.04 (however Vortex Essentials requires extra care, see comment below). To compile it, just type:
+
+    cd <build-directory>
+    cmake <source-directory>
+    make 
+
+To build the doxygen documentation, just type:
+
+    make doc
+
+Compilation has also been tested on Ubuntu 16.04 with GCC 5. However, Vortex Essentials is only available as pre-compiled binaries using GCC 4.8, so it cannot be used with newer GCC versions. If you install GCC 4.8 on a newer system to work around this issue, you also must  take care to use matching version of OpenSceneGraph, since the one installed via the package manager will not be compatible with GCC 4.8.
+
+It is also possible to compile it on Microsoft Visual Studio, however with some additional efforts. The libxml2 and pthreads library as well as the below mentioned dependencies need to be installed. Further, a cmake version higher than 3.4 is required. They support automatic symbol generation for windows compilation. The formerly mandatory export declaratives are not needed (except for global variables). Here is how to call it:
+
+    cd <build-directory>
+    cmake.exe  -DCMAKE_WINDOWS_EXPORT_ALL_SYMBOLS=TRUE -DBUILD_SHARED_LIBS=TRUE -DCMAKE_INSTALL_PREFIX=<install-directory> -DCMAKE_BUILD_TYPE=Release <source-directory> -Wno-dev
+
+## Build options
+
+ - USE_BULLET: Enable bullet physics. With this option, a PhysicsSimulation class that uses Bullet Physics will be built. It can be instantiated through the PhysicsFactory class. Please refer to the documentation. Rcs requires a version equal or higher than 2.83, compiled for double precision, and with shared libraries. Please refer to the Bullet Physics instructions. The default is OFF.
+ - USE_WM5: Use the GemoetricTools library (WildMagic5). This will enable a number of functions related to computational geometry, e.g. distance calculation of shape primitives, and ray casts. The default is OFF.
+ - USE_VORTEX: Enable Vortex physics. With this option, a PhysicsSimulation class that uses Vortex Essentials (CmLabs) or Vortex with version 6.8 will be built. It can be instantiated through the PhysicsFactory class. Please refer to the documentation. To obtain Vortex Essentials, please refer to the CmLabs web-site. The default is OFF.
+ - VORTEX_ESSENTIALS_DIR: Installation directory of Vortex Essentials. Required since there is no standard location for this.
+ - USE_EIGEN3: Use the Eigen3 library. This will compile in a number of additional linear algebra functions (See Rcs_eigen3.h for details)
+ - ENABLE_DEBUG_MACROS: This option enables logging macros that allow to log information on different debug levels (such as RLOG). If disabled, all these conditional logs are not compiled into the binaries. This usually leads to faster programs, however with the drawback of loosing the information if something goes wrong. The default is ON.
+ - ENABLE_C++11: This option sets the corresponding flag so that all code is compiled with the C++11 support. It is not needed from the code, but might be necessary for binary compatibility if other code is compiled for C++11. The default is OFF.
+ - HEADLESS_BUILD: Build only RcsCore and RcsPhysics, and leave out all graphics and Gui related classes. If no graphics and Gui libraries are present on the system, you need to call cmake -DHEADLESS_BUILD=TRUE. The default is OFF.
+
+## Project structure
+
+  - bin :             Source files with a main() function
+  - cmake :           CMake related configuration files
+  - config :          Configuration files such as e.g xml, 
+  - doc :             Documentation (doxygen configuration, latex)
+  - examples :        Examples with a main() function
+  - external :        Third party source code
+  - src :             Source files that are compiled into libraries
+    - RcsCore :       Algorithms, math, utilities
+    - RcsGui :        Qt widgets
+    - RcsGraphics :   OpenSceneGraph nodes
+    - RcsPhysics :    Bullet and Vortex wrappers
+
+## 3rd party libraries
+
+Rcs has been designed carefully to have only little dependencies. The ones that have been selected are in our opinion very matured libraries:
+
+ - Libxml2 (MIT License, Ubuntu-package libxml2-dev)
+ - Qt: LGPL (Also dual commercial license available, Ubuntu-package libqt4-dev)
+ - qwt (LGPL with additions, Ubuntu-package libqwt5-qt4-dev)
+ - OpenSceneGraph (OSGPL, Ubuntu-package libopenscenegraph-dev)
+
+Optionally (please use the ccmake tool to manage the compile options), additional functionality can be compiled in when activating
+
+ - GeometricTools (Boost Software License 1.0)
+ - Bullet Physics (Zlib)
+ - Vortex Studio Essentials
+ - Eigen3 (Mozilla Public License Version 2.0)
+
+Vortex Studio Essentials is a free version of the dynamics simulation framework by CmLabs. It can be obtained from this web-site: [https://www.cm-labs.com/vortex-studio/vortex-studio-essentials](https://www.cm-labs.com/vortex-studio/vortex-studio-essentials)
+
+## License
+
+This project is licensed under the BSD 4-clause license - see the [LICENSE.md](LICENSE.md) file for details
+
+## Disclaimer
+
+The copyright holders are not liable for any damage(s) incurred due to improper use of Rcs.